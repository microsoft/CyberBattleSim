# Run all the Jupyter notebooks in quick test mode (small number of iteartions and episodes) and write the output to disk

set -ex

kernel=$1
if [ -z "$kernel" ]; then
    kernel=cybersim
fi

script_dir=$(dirname "$0")

pushd "$script_dir/.."

output_dir=notebooks/output/quick
output_plot_dir=$output_dir/plots

run () {
    base=$1
    papermill --kernel $kernel notebooks/$base.ipynb $output_dir/$base.ipynb  "${@:2}"
}

jupyter kernelspec list

mkdir $output_dir -p
mkdir $output_plot_dir -p

# run c2_interactive_interface # disabled: not deterministic and can fail

# run  random_active_directory # disabled: not deterministic and can fail

run toyctf-blank

run toyctf-random

run toyctf-solved

run chainnetwork-optionwrapper

run chainnetwork-random -y "
    iterations: 100
"
run randomnetwork

run notebook_benchmark-toyctf -y "
    iteration_count: 100
    training_episode_count: 3
    eval_episode_count: 5
    maximum_node_count: 12
    maximum_total_credentials: 10
    plots_dir: $output_plot_dir
"

run notebook_benchmark-chain -y "
    iteration_count: 100
    training_episode_count: 5
    eval_episode_count: 3
    maximum_node_count: 12
    maximum_total_credentials: 7
    plots_dir: $output_plot_dir
"

run notebook_benchmark-tiny -y "
  iteration_count: 100
  training_episode_count: 4
  eval_episode_count: 2
  maximum_node_count: 5
  maximum_total_credentials: 3
  plots_dir: $output_plot_dir
"

run notebook_dql_transfer -y "
    iteration_count: 500
    training_episode_count: 5
    eval_episode_count: 3
    plots_dir: $output_plot_dir
"

run notebook_randlookups -y "
    iteration_count: 500
    training_episode_count: 5
    eval_episode_count: 2
    plots_dir: $output_plot_dir
"""

run notebook_tabularq -y "
    iteration_count: 200
    training_episode_count: 5
    eval_episode_count: 2
<<<<<<< HEAD
=======
    plots_dir: $output_plot_dir
>>>>>>> 4eabac5e
"

run notebook_withdefender -y "
    iteration_count: 100
    training_episode_count: 3
    plots_dir: $output_plot_dir
"

run dql_active_directory -y "
    ngyms: 3
    iteration_count: 50
"


popd<|MERGE_RESOLUTION|>--- conflicted
+++ resolved
@@ -86,10 +86,7 @@
     iteration_count: 200
     training_episode_count: 5
     eval_episode_count: 2
-<<<<<<< HEAD
-=======
     plots_dir: $output_plot_dir
->>>>>>> 4eabac5e
 "
 
 run notebook_withdefender -y "
