# Copyright (c) Microsoft Corporation.
# Licensed under the MIT License.

"""Anatares OpenGym Environment"""

import time
import copy
import logging
import networkx
from networkx import convert_matrix
from typing import NamedTuple, Optional, Tuple, List, Dict, TypeVar, TypedDict

from gym import spaces, Env
from gym.utils import seeding

import numpy

from plotly.graph_objects import Scatter  # type: ignore
from plotly.subplots import make_subplots  # type: ignore

from cyberbattle._env.defender import DefenderAgent
from cyberbattle.simulation.model import PortName, PrivilegeLevel
from ..simulation import commandcontrol, model, actions
from .discriminatedunion import DiscriminatedUnion


LOGGER = logging.getLogger(__name__)

# Used to allocate a discrete space value representing a field that
# is 'Not Applicable' (of value 0 by convention)
NA = 1

# Value defining an unused space slot
UNUSED_SLOT = numpy.int32(0)
# Value defining a used space slot
USED_SLOT = numpy.int32(1)


# The type of a sample from the Action space
Action = TypedDict(
    "Action",
    {
        "local_vulnerability": numpy.ndarray,
        # adding the generic type causes runtime
        # TypeError `'type' object is not subscriptable'`
        "remote_vulnerability": numpy.ndarray,
        "connect": numpy.ndarray,
    },
    total=False,
)

# Type of a sample from the ActionMask space
ActionMask = TypedDict(
    "ActionMask",
    {
        "local_vulnerability": numpy.ndarray,
        "remote_vulnerability": numpy.ndarray,
        "connect": numpy.ndarray,
    },
)

# Type of a sample from the Observation space
Observation = TypedDict(
    "Observation",
    {
        # ---------------------------------------------------------
        # Outcome of the action just executed
        # ---------------------------------------------------------
        # number of new nodes discovered
        "newly_discovered_nodes_count": numpy.int32,
        # whether a lateral move was just performed
        "lateral_move": numpy.int32,
        # whether customer data were just discovered
        "customer_data_found": Tuple[numpy.int32],
        # 0 if there were no probing attempt
        # 1 if an attempted probing failed
        # 2 if an attempted probing succeeded
        "probe_result": numpy.int32,
        # whether an escalation was completed and to which level
        "escalation": numpy.int32,
        # credentials that were just discovered after executing an action
        "leaked_credentials": Tuple[numpy.ndarray, ...],  # type: ignore
        # bitmask indicating which action are valid in the current state
        "action_mask": ActionMask,
        # ---------------------------------------------------------
        # State information aggregated over all actions executed so far
        # ---------------------------------------------------------
        # size of the credential stack (number of tuples in `credential_cache_matrix` that are not zeros)
        "credential_cache_length": int,
        # total nodes discovered so far
        "discovered_node_count": int,
        # Matrix of properties for all the discovered nodes
        "discovered_nodes_properties": Tuple[numpy.ndarray, ...],
        # Node privilege level on every discovered node (e.g., 0 if not owned, 1 owned, 2  admin, 3 for system)
        "nodes_privilegelevel": numpy.ndarray,
        # Tuple encoding of the credential cache matrix.
        # It consists of `bounds.maximum_total_credentials` tuples
        # of numpy array of shape (2)
        # where only the first `credential_cache_length` tuples are populated.
        #
        # Each tuple represent a discovered credential,
        # the credential index is given by its tuple index (i.e., order of discovery)
        # Each tuple is of the form: (target_node_discover_index, port_index)
        "credential_cache_matrix": Tuple[numpy.ndarray, ...],
        # ---------------------------------------------------------
        # Raw information fields coming from the simulation environment
        # that are not encoded as gym spaces (were previously in the 'info' field)
        # ---------------------------------------------------------
        # Mapping node index to internal IDs of all nodes discovered so far.
        # The external node index used by the agent to refer to a node
        # is defined as the index of the node in this array
        "_discovered_nodes": List[model.NodeID],
        # The subgraph of nodes discovered so far with annotated edges
        # representing interactions that took place during the simulation. (See
        # actions.EdgeAnnotation)
        "_explored_network": networkx.DiGraph,
    },
)


# Information returned to gym by the step function
StepInfo = TypedDict(
    "StepInfo",
    {
        "description": str,
        "duration_in_ms": float,
        "step_count": int,
        "network_availability": float,
        # internal IDs of the credentials in the cache
        "credential_cache": List[model.CachedCredential],
    },
)


class OutOfBoundIndexError(Exception):
    """The agent attempted to reference an entity (node or a vulnerability) with an invalid index"""


Key = TypeVar("Key")
Value = TypeVar("Value")


def inverse_dict(self: Dict[Key, Value]) -> Dict[Value, Key]:
    """Inverse a dictionary"""
    return {v: k for k, v in self.items()}


class DummySpace(spaces.Space):
    """This class ensures that the values in the gym.spaces.Dict space are derived from gym.Space"""

    def __init__(self, sample: object):
        self._sample = sample

    def contains(self, x: object) -> bool:
        return True

    def sample(self, mask=None) -> object:
        return self._sample


def sourcenode_of_action(x: Action) -> int:
    """Return the source node of a given action"""
    if "local_vulnerability" in x:
        return x["local_vulnerability"][0]
    elif "remote_vulnerability" in x:
        return x["remote_vulnerability"][0]

    assert "connect" in x
    return x["connect"][0]


class EnvironmentBounds(NamedTuple):
    """Define global bounds posisibly shared by a set of CyberBattle gym environments

    maximum_node_count            - Maximum number of nodes in a given network
    maximum_total_credentials     - Maximum number of credentials in a given network
    maximum_discoverable_credentials_per_action - Maximum number of credentials
                                                    that can be returned at a time by any action

    port_count            - Unique protocol ports
    property_count        - Unique node property names
    local_attacks_count   - Unique local vulnerabilities
    remote_attacks_count  - Unique remote vulnerabilities
    """

    maximum_total_credentials: int
    maximum_node_count: int
    maximum_discoverable_credentials_per_action: int

    port_count: int
    property_count: int
    local_attacks_count: int
    remote_attacks_count: int

    @classmethod
    def of_identifiers(
        cls,
        identifiers: model.Identifiers,
        maximum_total_credentials: int,
        maximum_node_count: int,
        maximum_discoverable_credentials_per_action: Optional[int] = None,
    ):
        if not maximum_discoverable_credentials_per_action:
            maximum_discoverable_credentials_per_action = maximum_total_credentials
        return EnvironmentBounds(
            maximum_total_credentials=maximum_total_credentials,
            maximum_node_count=maximum_node_count,
            maximum_discoverable_credentials_per_action=maximum_discoverable_credentials_per_action,
            port_count=len(identifiers.ports),
            property_count=len(identifiers.properties),
            local_attacks_count=len(identifiers.local_vulnerabilities),
            remote_attacks_count=len(identifiers.remote_vulnerabilities),
        )


class AttackerGoal(NamedTuple):
    """Define conditions to be simultanesouly met for the attacker to win.
    If field values are not specified the default is to target full ownership
    of the network nodes.
    """

    # Include goal to reach at least the specifed cumulative total reward after
    reward: float = 0.0
    # Include goal to bring the availability to lower that the specified SLA value
    low_availability: float = 1.0
    # Include goal to own at least the specified number of nodes.
    own_atleast: int = 0
    # Include goal to own at least the specified percentage of the network nodes.
    # Set to 1.0 to define goal as the ownership of all network nodes.
    own_atleast_percent: float = 1.0


class DefenderGoal(NamedTuple):
    """Define conditions to be simultanesouly met for the defender to win."""

    # Met if attacker is evicted from all the network nodes
    eviction: bool


class DefenderConstraint(NamedTuple):
    """Define constraints to be maintained by the defender at all time."""

    maintain_sla: float


class ObservationSpaceType(spaces.Dict):
    def __init__(self, bounds: EnvironmentBounds):
        super().__init__(
            {
                # how many new nodes were discovered
                "newly_discovered_nodes_count": spaces.Discrete(NA + bounds.maximum_node_count),
                # successuflly moved to the target node (1) or not (0)
                "lateral_move": spaces.Discrete(2),
                # boolean: 1 if customer secret data were discovered, 0 otherwise
                "customer_data_found": spaces.MultiBinary(2),
                # whether an attempted probing succeeded or not
                "probe_result": spaces.Discrete(3),
                # Esclation result
                "escalation": spaces.Discrete(model.PrivilegeLevel.MAXIMUM + 1),
                # Array of slots describing credentials that were leaked
                "leaked_credentials": spaces.Tuple(
                    # the 1st component indicates if the slot is used or not (SLOT_USED or SLOT_UNSUED)
                    # the 2nd component gives the credential unique index (external identifier exposed to the agent)
                    # the 3rd component gives the target node ID
                    # the 4th component gives the port number
                    #
                    #  The actual credential secret is not returned by the environment.
                    #  To use the credential as a parameter to another action the agent should refer to it by its index
                    #  e.g. (UNUSED_SLOT,_,_,_) encodes an empty slot
                    #       (USED_SLOT,1,56,22) encodes a leaked credential identified by its index 1,
                    #          that was used to authenticat to target node 56 on port number 22 (e.g. SSH)
                    [
                        spaces.MultiDiscrete(
                            [
                                NA + 1,
                                bounds.maximum_total_credentials,
                                bounds.maximum_node_count,
                                bounds.port_count,
                            ]
                        )
                    ]
                    * bounds.maximum_discoverable_credentials_per_action
                ),
                # Boolean bitmasks defining the subset of valid actions in the current state.
                # (1 for valid, 0 for invalid). Note: a valid action is not necessariliy guaranteed to succeed.
                # For instance it is a valid action to attempt to connect to a remote node with incorrect credentials,
                # even though such action would 'fail' and potentially yield a negative reward.
                "action_mask": spaces.Dict(
                    {
                        "local_vulnerability": spaces.MultiBinary(bounds.maximum_node_count * bounds.local_attacks_count),
                        "remote_vulnerability": spaces.MultiBinary(bounds.maximum_node_count * bounds.maximum_node_count * bounds.remote_attacks_count),
                        "connect": spaces.MultiBinary(bounds.maximum_node_count * bounds.maximum_node_count * bounds.port_count * bounds.maximum_total_credentials),
                    }
                ),
                # size of the credential stack
                "credential_cache_length": spaces.Discrete(bounds.maximum_total_credentials),
                # total nodes discovered so far
                "discovered_node_count": spaces.Discrete(bounds.maximum_node_count),
                # Matrix of properties for all the discovered nodes
                # 3 values for each matrix cell: set, unset, unknown
                "discovered_nodes_properties": spaces.MultiDiscrete([3] * bounds.maximum_node_count * bounds.property_count),
                # Escalation level on every discovered node (e.g., 0 if not owned, 1 for admin, 2 for system)
                "nodes_privilegelevel": spaces.MultiDiscrete([CyberBattleEnv.privilege_levels] * bounds.maximum_node_count),
                # Encoding of the credential cache of shape: (credential_cache_length, 2)
                #
                # Each row represent a discovered credential,
                # the credential index is given by the row index (i.e. order of discovery)
                # A row is of the form: (target_node_discover_index, port_index)
                "credential_cache_matrix": spaces.Tuple([spaces.MultiDiscrete([bounds.maximum_node_count, bounds.port_count])] * bounds.maximum_total_credentials),
                # ---------------------------------------------------------
                # Fields that were previously in the 'info' dict:
                # ---------------------------------------------------------
                # internal IDs of nodes discovered so far
                "_discovered_nodes": DummySpace(sample=["node1", "node0", "node2"]),
                # The subgraph of nodes discovered so far with annotated edges
                # representing interactions that took place during the simulation. (See
                # actions.EdgeAnnotation)
                "_explored_network": DummySpace(sample=networkx.DiGraph()),
            }
        )


class CyberBattleSpaceKind(Env[Observation, Action]):
<<<<<<< HEAD
    action_space: DiscriminatedUnion  # type: ignore
    observation_space: ObservationSpaceType  # type: ignore
=======
    action_space: DiscriminatedUnion # type: ignore
    observation_space: ObservationSpaceType # type: ignore
>>>>>>> bdff50af


class CyberBattleEnv(CyberBattleSpaceKind):
    """OpenAI Gym environment interface to the CyberBattle simulation.

    # Actions

        Run a local attack:            `(source_node x local_vulnerability_to_exploit)`
        Run a remote attack command:   `(source_node x target_node x remote_vulnerability_to_exploit)`
        Connect to a remote node:      `(source_node x target_node x target_port x credential_index_from_cache)`

    # Observation

       See type `Observation` for a full description of the observation space.
       It includes:
       - How many new nodes were discovered
       - Whether lateral move succeeded
       - Whether customer data were found
       - Whehter escalation attempt succeeded
       - Matrix of all node properties discovered so far
       - List of leaked credentials

    # Information
       - Action mask indicating the subset of valid actions at the current state

    # Termination

    The simulation ends if either the attacker reaches its goal (e.g. full network ownership),
    the defender reaches its goal (e.g. full eviction of the attacker)
    or if one of the defender's constraints is not met (e.g. SLA).
    """

    metadata = {"render.modes": ["human"]}

    @property
    def environment(self) -> model.Environment:
        return self.__environment

    def __reset_environment(self) -> None:
        self.__environment: model.Environment = copy.deepcopy(self.__initial_environment)
        self.__discovered_nodes: List[model.NodeID] = []
        self.__owned_nodes_indices_cache: Optional[List[int]] = None
        self.__credential_cache: List[model.CachedCredential] = []
        self.__episode_rewards: List[float] = []
        # The actuator used to execute actions in the simulation environment
        self._actuator = actions.AgentActions(
            self.__environment,
            throws_on_invalid_actions=self.__throws_on_invalid_actions,
        )
        self._defender_actuator = actions.DefenderAgentActions(self.__environment)

        self.__stepcount = 0
        self.__start_time = time.time()
        self.__done = False

        for node_id, node_data in self.__environment.nodes():
            if node_data.agent_installed:
                self.__discovered_nodes.append(node_id)

    @property
    def name(self) -> str:
        return "CyberBattleEnv"

    @property
    def identifiers(self) -> model.Identifiers:
        return self.__environment.identifiers

    @property
    def bounds(self) -> EnvironmentBounds:
        return self.__bounds

    def validate_environment(self, environment: model.Environment):
        """Validate that the size of the network and associated constants fits within
        the dimensions bounds set for the CyberBattle gym environment"""
        assert environment.identifiers.ports
        assert environment.identifiers.properties
        assert environment.identifiers.local_vulnerabilities
        assert environment.identifiers.remote_vulnerabilities

        node_count = len(environment.network.nodes.items())
        if node_count > self.__bounds.maximum_node_count:
            raise ValueError(f"Network node count ({node_count}) exceeds " f"the specified limit of {self.__bounds.maximum_node_count}.")

        # Maximum number of credentials that can possibly be returned by any action
        effective_maximum_credentials_per_action = max(
            [
                len(vulnerability.outcome.credentials)
                for _, node_info in environment.nodes()
                for _, vulnerability in node_info.vulnerabilities.items()
                if isinstance(vulnerability.outcome, model.LeakedCredentials)
            ]
        )

        if effective_maximum_credentials_per_action > self.__bounds.maximum_discoverable_credentials_per_action:
            raise ValueError(
                f"Some action in the environment returns {effective_maximum_credentials_per_action} "
                f"credentials which exceeds the maximum number of discoverable credentials "
                f"of {self.__bounds.maximum_discoverable_credentials_per_action}"
            )

        refeerenced_ports = model.collect_ports_from_environment(environment)
        undefined_ports = set(refeerenced_ports).difference(environment.identifiers.ports)
        if undefined_ports:
            raise ValueError(f"The network has references to undefined port names: {undefined_ports}")

        referenced_properties = model.collect_properties_from_nodes(model.iterate_network_nodes(environment.network))
        undefined_properties = set(referenced_properties).difference(environment.identifiers.properties)
        if undefined_properties:
            raise ValueError(f"The network has references to undefined property names: {undefined_properties}")

        local_vulnerabilities = model.collect_vulnerability_ids_from_nodes_bytype(
            environment.nodes(),
            environment.vulnerability_library,
            model.VulnerabilityType.LOCAL,
        )

        undefined_local_vuln = set(local_vulnerabilities).difference(environment.identifiers.local_vulnerabilities)
        if undefined_local_vuln:
            raise ValueError(f"The network has references to undefined local" f" vulnerability names: {undefined_local_vuln}")

        remote_vulnerabilities = model.collect_vulnerability_ids_from_nodes_bytype(
            environment.nodes(),
            environment.vulnerability_library,
            model.VulnerabilityType.REMOTE,
        )

        undefined_remote_vuln = set(remote_vulnerabilities).difference(environment.identifiers.remote_vulnerabilities)
        if undefined_remote_vuln:
            raise ValueError(f"The network has references to undefined remote" f" vulnerability names: {undefined_remote_vuln}")

    # number of distinct privilege levels
    privilege_levels = model.PrivilegeLevel.MAXIMUM + 1

    def __init__(
        self,
        initial_environment: model.Environment,
        maximum_total_credentials: int = 1000,
        maximum_node_count: int = 100,
        maximum_discoverable_credentials_per_action: int = 5,
        defender_agent: Optional[DefenderAgent] = None,
        attacker_goal: Optional[AttackerGoal] = AttackerGoal(own_atleast_percent=1.0),
        defender_goal=DefenderGoal(eviction=True),
        defender_constraint=DefenderConstraint(maintain_sla=0.0),
        winning_reward=5000.0,
        losing_reward=0.0,
        renderer="",
        observation_padding=True,
        throws_on_invalid_actions=True,
    ):
        """Arguments
        ===========
        environment               - The CyberBattle network simulation environment
        maximum_total_credentials - Maximum total number of credentials used in a network
        maximum_node_count        - Largest possible size of the network
        maximum_discoverable_credentials_per_action - Maximum number of credentials returned by a given action
        attacker_goal             - Target goal for the attacker to win and stop the simulation.
        defender_goal             - Target goal for the defender to win and stop the simulation.
        defender_constraint       - Constraint to be maintain by the defender to keep the simulation running.
        winning_reward            - Reward granted to the attacker if the simulation ends because the attacker's goal is reached.
        losing_reward             - Reward granted to the attacker if the simulation ends because the Defender's goal is reached.
        renderer                  - the matplotlib renderer (e.g. 'png')
        observation_padding       - whether to pad all the observation fields to their maximum size. For instance this will pad the credential matrix
                                    to fit in `maximum_node_count` rows. Turn on this flag for gym agent that expects observations of fixed sizes.
                                    must be set to True with gym >=0.26
        throws_on_invalid_actions - whether to raise an exception if the step function attempts an invalid action (e.g., running an attack from a node that's not owned)
                                    if set to False a negative reward is returned instead.
        """

        # maximum number of entities in a given environment
        self.__bounds = EnvironmentBounds.of_identifiers(
            maximum_total_credentials=maximum_total_credentials,
            maximum_node_count=maximum_node_count,
            maximum_discoverable_credentials_per_action=maximum_discoverable_credentials_per_action,
            identifiers=initial_environment.identifiers,
        )

        self.validate_environment(initial_environment)
        self.__attacker_goal: Optional[AttackerGoal] = attacker_goal
        self.__defender_goal: DefenderGoal = defender_goal
        self.__defender_constraint: DefenderConstraint = defender_constraint
        self.__WINNING_REWARD = winning_reward
        self.__LOSING_REWARD = losing_reward
        self.__renderer = renderer
        self.__observation_padding = observation_padding
        self.__throws_on_invalid_actions = throws_on_invalid_actions

        self.viewer = None

        self.__initial_environment: model.Environment = initial_environment

        # number of entities in the environment network
        self.__defender_agent = defender_agent

        self.__reset_environment()

        self.__node_count = len(initial_environment.network.nodes.items())

        # The Space object defining the valid actions of an attacker.
        local_vulnerabilities_count = self.__bounds.local_attacks_count
        remote_vulnerabilities_count = self.__bounds.remote_attacks_count
        maximum_node_count = self.__bounds.maximum_node_count
        port_count = self.__bounds.port_count

        action_spaces_dict: dict[str, spaces.Space] = {
            "local_vulnerability": spaces.MultiDiscrete(
                # source_node_id, vulnerability_id
                [maximum_node_count, local_vulnerabilities_count]
            ),
            "remote_vulnerability": spaces.MultiDiscrete(
                # source_node_id, target_node_id, vulnerability_id
                [maximum_node_count, maximum_node_count, remote_vulnerabilities_count]
            ),
            "connect": spaces.MultiDiscrete(
                # source_node_id, target_node_id, target_port, credential_id
                # (by index of discovery: 0 for initial node, 1 for first discovered node, ...)
                [
                    maximum_node_count,
                    maximum_node_count,
                    port_count,
                    maximum_total_credentials,
                ]
            ),
        }

        self.action_space = DiscriminatedUnion[Action](spaces=action_spaces_dict)

        self.observation_space = ObservationSpaceType(self.__bounds)

        # reward_range: A tuple corresponding to the min and max possible rewards
        self.reward_range = (-float("inf"), float("inf"))

    def __index_to_local_vulnerabilityid(self, vulnerability_index: int) -> model.VulnerabilityID:
        """Return the local vulnerability identifier from its internal encoding index"""
        return self.__initial_environment.identifiers.local_vulnerabilities[vulnerability_index]

    def __index_to_remote_vulnerabilityid(self, vulnerability_index: int) -> model.VulnerabilityID:
        """Return the remote vulnerability identifier from its internal encoding index"""
        return self.__initial_environment.identifiers.remote_vulnerabilities[vulnerability_index]

    def __index_to_port_name(self, port_index: int) -> model.PortName:
        """Return the port name identifier from its internal encoding index"""
        return self.__initial_environment.identifiers.ports[port_index]

    def __portname_to_index(self, port_name: PortName) -> int:
        """Return the internal encoding index of a given port name"""
        return self.__initial_environment.identifiers.ports.index(port_name)

    def __internal_node_id_from_external_node_index(self, node_external_index: int) -> model.NodeID:
        """ "Return the internal environment node ID corresponding to the specified
        external node index that is exposed to the Gym agent
                0 -> ID of inital node
                1 -> ID of first discovered node
                ...

        """
        # Ensures that the specified node is known by the agent
        if node_external_index < 0:
            raise OutOfBoundIndexError(f"Node index must be positive, given {node_external_index}")

        length = len(self.__discovered_nodes)
        if node_external_index >= length:
            raise OutOfBoundIndexError(f"Node index ({node_external_index}) is invalid; only {length} nodes discovered so far.")

        node_id = self.__discovered_nodes[node_external_index]
        return node_id

    def __find_external_index(self, node_id: model.NodeID) -> int:
        """Find the external index associated with the specified node ID"""
        return self.__discovered_nodes.index(node_id)

    def __agent_owns_node(self, node_id: model.NodeID) -> bool:
        node = self.__environment.get_node(node_id)
        pwned: bool = node.agent_installed
        return pwned

    def apply_mask(self, action: Action, mask: Optional[ActionMask] = None) -> bool:
        """Apply the action mask to a specific action. Returns true just if the action
        is permitted."""
        if mask is None:
            mask = self.compute_action_mask()
        field_name = DiscriminatedUnion.kind(action)
        field_mask, coordinates = mask[field_name], action[field_name]  # type: ignore
        return bool(field_mask[tuple(coordinates)])

    def __get_blank_action_mask(self) -> ActionMask:
        """Return a blank action mask"""
        max_node_count = self.bounds.maximum_node_count
        local_vulnerabilities_count = self.__bounds.local_attacks_count
        remote_vulnerabilities_count = self.__bounds.remote_attacks_count
        port_count = self.__bounds.port_count
        local = numpy.zeros(shape=(max_node_count, local_vulnerabilities_count), dtype=numpy.int32)
        remote = numpy.zeros(
            shape=(max_node_count, max_node_count, remote_vulnerabilities_count),
            dtype=numpy.int32,
        )
        connect = numpy.zeros(
            shape=(
                max_node_count,
                max_node_count,
                port_count,
                self.__bounds.maximum_total_credentials,
            ),
            dtype=numpy.int32,
        )
        return ActionMask(local_vulnerability=local, remote_vulnerability=remote, connect=connect)

    def __update_action_mask(self, bitmask: ActionMask) -> None:
        """Update an action mask based on the current state"""
        local_vulnerabilities_count = self.__bounds.local_attacks_count
        remote_vulnerabilities_count = self.__bounds.remote_attacks_count
        port_count = self.__bounds.port_count

        # Compute the vulnerability action bitmask
        #
        # The agent may attempt exploiting vulnerabilities
        # from any node that it owns
        for source_node_id in self.__discovered_nodes:
            if self.__agent_owns_node(source_node_id):
                source_index = self.__find_external_index(source_node_id)

                # Local: since the agent owns the node, all its local vulnerabilities are visible to it
                for vulnerability_index in range(local_vulnerabilities_count):
                    vulnerability_id = self.__index_to_local_vulnerabilityid(vulnerability_index)
                    node_vulnerable = vulnerability_id in self.__environment.vulnerability_library or vulnerability_id in self.__environment.get_node(source_node_id).vulnerabilities

                    if node_vulnerable:
                        bitmask["local_vulnerability"][source_index, vulnerability_index] = 1

                # Remote: Any other node discovered so far is a potential remote target
                for target_node_id in self.__discovered_nodes:
                    target_index = self.__find_external_index(target_node_id)
                    bitmask["remote_vulnerability"][source_index, target_index, :remote_vulnerabilities_count] = 1

                    # the agent may attempt to connect to any port
                    # and use any credential from its cache (though it's not guaranteed to succeed)
                    bitmask["connect"][
                        source_index,
                        target_index,
                        :port_count,
                        : len(self.__credential_cache),
                    ] = 1

    def compute_action_mask(self) -> ActionMask:
        """Compute the action mask for the current state"""
        bitmask = self.__get_blank_action_mask()
        self.__update_action_mask(bitmask)
        return bitmask

    def pretty_print_internal_action(self, action: Action) -> str:
        """Pretty print an action with internal node and vulnerability identifiers"""
        assert 1 == len(action.keys())
        assert DiscriminatedUnion.kind(action) != ""
        if "local_vulnerability" in action:
            source_node_index, vulnerability_index = action["local_vulnerability"]
            return f"local_vulnerability(`{self.__internal_node_id_from_external_node_index(source_node_index)}, {self.__index_to_local_vulnerabilityid(vulnerability_index)})"
        elif "remote_vulnerability" in action:
            source_node, target_node, vulnerability_index = action["remote_vulnerability"]
            source_node_id = self.__internal_node_id_from_external_node_index(source_node)
            target_node_id = self.__internal_node_id_from_external_node_index(target_node)
            return f"remote_vulnerability(`{source_node_id}, `{target_node_id}, {self.__index_to_remote_vulnerabilityid(vulnerability_index)})"
        elif "connect" in action:
            source_node, target_node, port_index, credential_cache_index = action["connect"]
            assert credential_cache_index >= 0
            if credential_cache_index >= len(self.__credential_cache):
                return "connect(invalid)"
            source_node_id = self.__internal_node_id_from_external_node_index(source_node)
            target_node_id = self.__internal_node_id_from_external_node_index(target_node)
            return f"connect(`{source_node_id}, `{target_node_id}, {self.__index_to_port_name(port_index)}, {self.__credential_cache[credential_cache_index].credential})"
        raise ValueError("Invalid discriminated union value: " + str(action))

    def __execute_action(self, action: Action) -> actions.ActionResult:
        # Assert that the specified action is consistent (i.e., defining a single action type)
        assert 1 == len(action.keys())

        assert DiscriminatedUnion.kind(action) != ""

        if "local_vulnerability" in action:
            source_node_index, vulnerability_index = action["local_vulnerability"]

            return self._actuator.exploit_local_vulnerability(
                self.__internal_node_id_from_external_node_index(source_node_index),
                self.__index_to_local_vulnerabilityid(vulnerability_index),
            )

        elif "remote_vulnerability" in action:
            source_node, target_node, vulnerability_index = action["remote_vulnerability"]
            source_node_id = self.__internal_node_id_from_external_node_index(source_node)
            target_node_id = self.__internal_node_id_from_external_node_index(target_node)

            result = self._actuator.exploit_remote_vulnerability(
                source_node_id,
                target_node_id,
                self.__index_to_remote_vulnerabilityid(vulnerability_index),
            )

            return result

        elif "connect" in action:
            source_node, target_node, port_index, credential_cache_index = action["connect"]
            if credential_cache_index < 0 or credential_cache_index >= len(self.__credential_cache):
                return actions.ActionResult(reward=-1, outcome=None)

            source_node_id = self.__internal_node_id_from_external_node_index(source_node)
            target_node_id = self.__internal_node_id_from_external_node_index(target_node)

            result = self._actuator.connect_to_remote_machine(
                source_node_id,
                target_node_id,
                self.__index_to_port_name(port_index),
                self.__credential_cache[credential_cache_index].credential,
            )

            return result

        raise ValueError("Invalid discriminated union value: " + str(action))

    def __get_blank_observation(self) -> Observation:
        observation = Observation(
            newly_discovered_nodes_count=numpy.int32(0),
            leaked_credentials=tuple([numpy.array([UNUSED_SLOT, 0, 0, 0], dtype=numpy.int32)] * self.__bounds.maximum_discoverable_credentials_per_action),
            lateral_move=numpy.int32(0),
            customer_data_found=(numpy.int32(0),),
            escalation=numpy.int32(PrivilegeLevel.NoAccess),
            action_mask=self.__get_blank_action_mask(),
            probe_result=numpy.int32(0),
            credential_cache_matrix=tuple([numpy.zeros((2))] * self.__bounds.maximum_total_credentials),
            credential_cache_length=0,
            discovered_node_count=len(self.__discovered_nodes),
            discovered_nodes_properties=tuple([numpy.full((self.__bounds.property_count,), 2, dtype=numpy.int32)] * self.__bounds.maximum_node_count),
            nodes_privilegelevel=numpy.zeros((self.bounds.maximum_node_count,), dtype=numpy.int32),
            # raw data not actually encoded as a proper gym numeric space
            # (were previously returned in the 'info' dict)
            _discovered_nodes=self.__discovered_nodes,
            _explored_network=self.__get_explored_network(),
        )

        return observation

    def __pad_array_if_requested(self, o, pad_value, desired_length) -> numpy.ndarray:
        """Pad an array observation with provided padding if the padding option is enabled
        for this environment"""
        if self.__observation_padding:
            padding = numpy.full((desired_length - len(o)), pad_value, dtype=numpy.int32)
            return numpy.concatenate((o, padding))
        else:
            return o

    def __pad_tuple_if_requested(self, o, row_shape, desired_length) -> Tuple[numpy.ndarray, ...]:
        """Pad a tuple observation with provided padding if the padding option is enabled
        for this environment"""
        if self.__observation_padding:
            padding = [numpy.zeros(row_shape, dtype=numpy.int32)] * (desired_length - len(o))
            return tuple(o + padding)
        else:
            return tuple(o)

    def __property_vector(self, node_id: model.NodeID, node_info: model.NodeInfo) -> numpy.ndarray:
        """Property vector for specified node
        each cell is either 1 if the property is set, 0 if unset, and 2 if unknown (node is not owned by the agent yet)
        """
        properties_indices = list(self._actuator.get_discovered_properties(node_id))

        is_owned = self._actuator.get_node_privilegelevel(node_id) >= PrivilegeLevel.LocalUser

        if is_owned:
            # if the node is owned then we know all its properties
            vector = numpy.full((self.__bounds.property_count), 0, dtype=numpy.int32)
        else:
            # otherwise we don't know anything about not discovered properties => 0 should be the default value
            vector = numpy.zeros((self.__bounds.property_count), dtype=numpy.int32)

        vector[properties_indices] = 1
        return vector

    def __get_property_matrix(self) -> Tuple[numpy.ndarray, ...]:
        """Return the Node-Property matrix,
        where  0 means the property is not set for that node
               1 means the property is set for that node
               2 means the property status is unknown

        e.g.: [ 1 0 0 1 ]
                2 2 2 2
                0 1 0 1 ]
         1st row: set and unset properties for the 1st discovered and owned node
         2nd row: no known properties for the 2nd discovered node
         3rd row: properties of 3rd discovered and owned node"""
        property_discovered = [self.__property_vector(node_id, node_info) for node_id, node_info in self._actuator.discovered_nodes()]
        return self.__pad_tuple_if_requested(
            property_discovered,
            self.__bounds.property_count,
            self.__bounds.maximum_node_count,
        )

    def __get__owned_nodes_indices(self) -> List[int]:
        """Get list of indices of all owned nodes"""
        if self.__owned_nodes_indices_cache is None:
            owned_nodeids = self._actuator.get_nodes_with_atleast_privilegelevel(PrivilegeLevel.LocalUser)
            self.__owned_nodes_indices_cache = [self.__find_external_index(n) for n in owned_nodeids]

        return self.__owned_nodes_indices_cache

    def __get_privilegelevel_array(self) -> numpy.ndarray:
        """Return the node escalation level array,
        where  0 means that the node is not owned
               1 if the node is owned
               2 if the node is owned and escalated to admin
               3 if the node is owned and escalated to SYSTEM
               ... further escalation levels defined by the network
        """
        privilegelevel_array = numpy.array(
            [int(self._actuator.get_node_privilegelevel(node)) for node in self.__discovered_nodes],
            dtype=numpy.int32,
        )

        return self.__pad_array_if_requested(
            privilegelevel_array,
            PrivilegeLevel.NoAccess,
            self.__bounds.maximum_node_count,
        )

    def __observation_reward_from_action_result(self, result: actions.ActionResult) -> Tuple[Observation, float]:
        obs = self.__get_blank_observation()
        outcome = result.outcome

        if isinstance(outcome, model.LeakedNodesId):
            # update discovered nodes
            newly_discovered_nodes_count = 0
            for node in outcome.nodes:
                if node not in self.__discovered_nodes:
                    self.__discovered_nodes.append(node)
                    newly_discovered_nodes_count += 1

            obs["newly_discovered_nodes_count"] = numpy.int32(newly_discovered_nodes_count)

        elif isinstance(outcome, model.LeakedCredentials):
            # update discovered nodes and credentials
            newly_discovered_nodes_count = 0
            newly_discovered_creds: List[Tuple[int, model.CachedCredential]] = []
            for cached_credential in outcome.credentials:
                if cached_credential.node not in self.__discovered_nodes:
                    self.__discovered_nodes.append(cached_credential.node)
                    newly_discovered_nodes_count += 1

                if cached_credential not in self.__credential_cache:
                    self.__credential_cache.append(cached_credential)
                    added_credential_index = len(self.__credential_cache) - 1
                    newly_discovered_creds.append((added_credential_index, cached_credential))

            obs["newly_discovered_nodes_count"] = numpy.int32(newly_discovered_nodes_count)

            # Encode the returned credentials in the format expected by the gym agent
            leaked_credentials = [
                numpy.array(
                    [
                        USED_SLOT,
                        cache_index,
                        self.__find_external_index(cached_credential.node),
                        self.__portname_to_index(cached_credential.port),
                    ],
                    numpy.int32,
                )
                for cache_index, cached_credential in newly_discovered_creds
            ]

            obs["leaked_credentials"] = self.__pad_tuple_if_requested(
                leaked_credentials,
                4,
                self.__bounds.maximum_discoverable_credentials_per_action,
            )

        elif isinstance(outcome, model.LateralMove):
            obs["lateral_move"] = numpy.int32(1)
        elif isinstance(outcome, model.CustomerData):
            obs["customer_data_found"] = (numpy.int32(1),)
        elif isinstance(outcome, model.ProbeSucceeded):
            obs["probe_result"] = numpy.int32(2)
        elif isinstance(outcome, model.ProbeFailed):
            obs["probe_result"] = numpy.int32(1)
        elif isinstance(outcome, model.PrivilegeEscalation):
            obs["escalation"] = numpy.int32(outcome.level)

        cache = [numpy.array([self.__find_external_index(c.node), self.__portname_to_index(c.port)]) for c in self.__credential_cache]

        obs["credential_cache_matrix"] = self.__pad_tuple_if_requested(cache, 2, self.__bounds.maximum_total_credentials)

        # Dynamic statistics to be refreshed
        obs["credential_cache_length"] = len(self.__credential_cache)
        obs["discovered_node_count"] = len(self.__discovered_nodes)
        obs["discovered_nodes_properties"] = self.__get_property_matrix()
        obs["nodes_privilegelevel"] = self.__get_privilegelevel_array()
        obs["_discovered_nodes"] = self.__discovered_nodes
        obs["_explored_network"] = self.__get_explored_network()

        self.__update_action_mask(obs["action_mask"])
        return obs, result.reward

    def sample_connect_action_in_expected_range(self) -> Action:
        """Sample an action of type 'connect' where the parameters
        are in the the expected ranges but not necessarily verifying
        inter-component constraints.
        """
        discovered_credential_count = len(self.__credential_cache)

        if discovered_credential_count <= 0:
            raise ValueError("Cannot sample a connect action until the agent discovers more potential target nodes.")

        return Action(
            connect=numpy.array(
                [
                    self.np_random.choice(self.__get__owned_nodes_indices()),
                    self.np_random.integers(0, len(self.__discovered_nodes)),
                    self.np_random.integers(0, self.__bounds.port_count),
                    # credential space is sparse so we force sampling
                    # from the set of credentials that were discovered so far
                    self.np_random.integers(0, len(self.__credential_cache)),
                ],
                numpy.int32,
            )
        )

    def sample_action_in_range(self, kinds: Optional[List[int]] = None) -> Action:
        """Sample an action in the expected component ranges but
        not necessarily verifying inter-component constraints.
        (e.g., may return a local_vulnerability action that is not
        supported by the node)

        - kinds -- A list of elements in {0,1,2} indicating what kind of
        action to sample (0:local, 1:remote, 2:connect)
        """

        discovered_credential_count = len(self.__credential_cache)

        if kinds is None:
            kinds = [0, 1, 2]

        if discovered_credential_count == 0:
            # cannot generate a connect action if no cred in the cache
            kinds = [t for t in kinds if t != 2]

        assert kinds, "Kinds list cannot be empty"

        choice_random = self.action_space.union_np_random
        kind = choice_random.choice(kinds)

        if kind == 2:
            action = self.sample_connect_action_in_expected_range()
        elif kind == 1:
            action = Action(
                local_vulnerability=numpy.array(
                    [
                        choice_random.choice(self.__get__owned_nodes_indices()),
                        choice_random.integers(0, self.__bounds.local_attacks_count),
                    ],
                    numpy.int32,
                )
            )
        else:
            action = Action(
                remote_vulnerability=numpy.array(
                    [
                        choice_random.choice(self.__get__owned_nodes_indices()),
                        choice_random.integers(0, len(self.__discovered_nodes)),
                        choice_random.integers(0, self.__bounds.remote_attacks_count),
                    ],
                    numpy.int32,
                )
            )

        return action

    def is_node_owned(self, node: int):
        """Return true if a discovered node (specified by its external node index)
        is owned by the attacker agent"""
        node_id = self.__internal_node_id_from_external_node_index(node)
        node_owned = self._actuator.get_node_privilegelevel(node_id) > PrivilegeLevel.NoAccess
        return node_owned

    def is_action_valid(self, action, action_mask: Optional[ActionMask] = None) -> bool:
        """Determine if an action is valid (i.e. parameters are in expected ranges)"""
        assert 1 == len(action.keys())

        kind = DiscriminatedUnion.kind(action)
        in_range = False
        n_discovered_nodes = len(self.__discovered_nodes)
        if kind == "local_vulnerability":
            source_node, vulnerability_index = action["local_vulnerability"]
            in_range = source_node < n_discovered_nodes and self.is_node_owned(source_node) and vulnerability_index < self.__bounds.local_attacks_count
        elif kind == "remote_vulnerability":
            source_node, target_node, vulnerability_index = action["remote_vulnerability"]
            in_range = source_node < n_discovered_nodes and self.is_node_owned(source_node) and target_node < n_discovered_nodes and vulnerability_index < self.__bounds.remote_attacks_count
        elif kind == "connect":
            source_node, target_node, port_index, credential_cache_index = action["connect"]
            in_range = (
                source_node < n_discovered_nodes
                and self.is_node_owned(source_node)
                and target_node < n_discovered_nodes
                and port_index < self.__bounds.port_count
                and credential_cache_index < len(self.__credential_cache)
            )

        return in_range and self.apply_mask(action, action_mask)

    def sample_valid_action(self, kinds=None) -> Action:
        """Sample an action within the expected ranges until getting a valid one"""
        action_mask = self.compute_action_mask()
        action = self.sample_action_in_range(kinds)
        while not self.apply_mask(action, action_mask):
            action = self.sample_action_in_range(kinds)
        return action

    def sample_valid_action_with_luck(self) -> Action:
        """Sample an action until getting a valid one"""
        action_mask = self.compute_action_mask()
        action = self.action_space.sample()
        while not self.apply_mask(action, action_mask):
            action = self.action_space.sample()
        return action

    def __get_explored_network(self) -> networkx.DiGraph:
        """Returns the graph of nodes discovered so far
        with annotated edges representing interactions
        that took place during the simulation.
        """
        known_nodes = [node_id for node_id, _ in self._actuator.discovered_nodes()]
        network = self.__environment.network
        subgraph = network.subgraph(known_nodes).copy()
        assert isinstance(subgraph, networkx.DiGraph)

        # hide info for nodes that the agent does not own
        for node_id in subgraph.nodes:
            node_info: Optional[model.NodeInfo] = subgraph.nodes[node_id]["data"]
            if node_info is not None:
                if not node_info.agent_installed:
                    subgraph.nodes[node_id]["data"] = None

                subgraph.nodes[node_id]["privilege_level"] = int(self._actuator.get_node_privilegelevel(node_id))
                subgraph.nodes[node_id]["flags"] = list(self._actuator.get_discovered_properties(node_id))
                subgraph.nodes[node_id]["flags_bits"] = self.__property_vector(node_id, node_info)

        return subgraph

    def __attacker_goal_reached(self) -> bool:
        goal = self.__attacker_goal

        if not goal:
            return False

        if numpy.sum(self.__episode_rewards) < goal.reward:
            return False

        nodes_owned = self.__get__owned_nodes_indices()
        owned_count = len(nodes_owned)

        if owned_count < goal.own_atleast:
            return False

        if owned_count / self.__node_count < goal.own_atleast_percent:
            return False

        if self.__defender_agent is not None and self._defender_actuator.network_availability >= goal.low_availability:
            return False

        return True

    def __defender_constraints_broken(self) -> bool:
        """Check if any of the defender's constraint is not met"""
        constraint = self.__defender_constraint

        if self.__defender_agent is not None and self._defender_actuator.network_availability < constraint.maintain_sla:
            return True

        return False

    def __defender_goal_reached(self) -> bool:
        """Check if defender's goal is reached(e.g. full eviction of attacker)"""
        goal = self.__defender_goal

        return goal.eviction and not (self.__get__owned_nodes_indices())

    def get_explored_network_as_numpy(self, observation: Observation) -> numpy.ndarray:
        """Return the explored network graph adjacency matrix
        as an numpy array of shape (N,N) where
        N is the number of nodes discovered so far"""
        return convert_matrix.to_numpy_array(observation["_explored_network"], weight="kind_as_float")

    def get_explored_network_node_properties_bitmap_as_numpy(self, observation: Observation) -> numpy.ndarray:
        """Return a combined the matrix of adjacencies (left part) and
        node properties bitmap (right part).
        Suppose N is the number of discovered nodes and
                P is the total number of properties then
        Then the return matrix is of the form:

          ^  <---- N -----><------  P ------>
          |  (            |                 )
          N  ( Adjacency  | Node-Properties )
          |  (  Matrix    |     Bitmap      )
          V  (            |                 )

        """
        return numpy.block(
            [
                convert_matrix.to_numpy_array(observation["_explored_network"], weight="kind_as_float"),
                numpy.array(observation["discovered_nodes_properties"]),
            ]
        )

    def step(self, action: Action) -> Tuple[Observation, float, bool, bool, StepInfo]:  # type: ignore
        if self.__done:
            raise RuntimeError("new episode must be started with env.reset()")

        self.__stepcount += 1
        duration = time.time() - self.__start_time
        try:
            result = self.__execute_action(action)
            observation, reward = self.__observation_reward_from_action_result(result)

            # Execute the defender step if provided
            if self.__defender_agent:
                self._defender_actuator.on_attacker_step_taken()
                self.__defender_agent.step(self.__environment, self._defender_actuator, self.__stepcount)

            self.__owned_nodes_indices_cache = None

            if self.__attacker_goal_reached() or self.__defender_constraints_broken():
                self.__done = True
                reward = self.__WINNING_REWARD
            elif self.__defender_goal_reached():
                self.__done = True
                reward = self.__LOSING_REWARD
            else:
                reward = max(0.0, reward)

        except OutOfBoundIndexError as error:
            logging.warning("Invalid entity index: " + error.__str__())
            observation = self.__get_blank_observation()
            reward = 0.0

        info = StepInfo(
            description="CyberBattle simulation",
            duration_in_ms=duration,
            step_count=self.__stepcount,
            network_availability=self._defender_actuator.network_availability,
            credential_cache=self.__credential_cache,
        )
        self.__episode_rewards.append(reward)

        return observation, reward, self.__done, False, info

    def reset(
        self,
        *,
        seed: Optional[int] = None,
        options: Optional[dict] = None,
    ) -> Tuple[Observation, dict]:
        LOGGER.info("Resetting the CyberBattle environment")
        self.__reset_environment()
        self.seed(seed)
        observation = self.__get_blank_observation()
        observation["action_mask"] = self.compute_action_mask()
        observation["discovered_nodes_properties"] = self.__get_property_matrix()
        observation["nodes_privilegelevel"] = self.__get_privilegelevel_array()
        self.__owned_nodes_indices_cache = None
        info = {}
        return observation, info

    def render_as_fig(self):
        debug = commandcontrol.EnvironmentDebugging(self._actuator)
        self._actuator.print_all_attacks()

        # plot the cumulative reward and network side by side using plotly
        fig = make_subplots(rows=1, cols=2)
        fig.add_trace(
            Scatter(y=numpy.array(self.__episode_rewards).cumsum(), name="cumulative reward"),
            row=1,
            col=1,
        )
        traces, layout = debug.network_as_plotly_traces(xref="x2", yref="y2")
        for t in traces:
            fig.add_trace(t, row=1, col=2)
        fig.update_layout(layout)
        return fig

    def render(self, mode: str = "human") -> None:
        fig = self.render_as_fig()
        fig.show(renderer=self.__renderer)

    def seed(self, seed: Optional[int] = None) -> None:
        if seed is None:
            self._seed = seed
            return

        self.np_random, seed = seeding.np_random(seed)

    def close(self) -> None:
        return None<|MERGE_RESOLUTION|>--- conflicted
+++ resolved
@@ -321,13 +321,8 @@
 
 
 class CyberBattleSpaceKind(Env[Observation, Action]):
-<<<<<<< HEAD
-    action_space: DiscriminatedUnion  # type: ignore
-    observation_space: ObservationSpaceType  # type: ignore
-=======
     action_space: DiscriminatedUnion # type: ignore
     observation_space: ObservationSpaceType # type: ignore
->>>>>>> bdff50af
 
 
 class CyberBattleEnv(CyberBattleSpaceKind):
