--- conflicted
+++ resolved
@@ -10,11 +10,7 @@
 #    source getpythonpath.sh
 #
 
-<<<<<<< HEAD
-PYTHON=`which python3`
-=======
 PYTHON=`which python`
->>>>>>> ac96d7bf
 if [ -z "$PYTHON" ]; then
     PYTHON=`which python3.8`
 fi
